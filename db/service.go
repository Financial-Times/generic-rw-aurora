--- conflicted
+++ resolved
@@ -11,15 +11,11 @@
 	log "github.com/sirupsen/logrus"
 )
 
-<<<<<<< HEAD
 const (
 	testSql = "SELECT COUNT(*) FROM goose_db_version"
 )
 
-type AuroraRWService interface {
-=======
 type RWMonitor interface {
->>>>>>> 8e0aa771
 	Ping() (string, error)
 	SchemaCheck() (string, error)
 }
@@ -68,14 +64,9 @@
 	return service
 }
 
-<<<<<<< HEAD
-func (service *auroraRW) Ping() (string, error) {
+func (service *AuroraRWService) Ping() (string, error) {
 	var result interface{}
 	if err := service.conn.QueryRow(testSql).Scan(&result); err != nil {
-=======
-func (service *AuroraRWService) Ping() (string, error) {
-	if err := service.conn.Ping(); err != nil {
->>>>>>> 8e0aa771
 		return fmt.Sprintf("Ping Not OK: %s", err.Error()), err
 	}
 
