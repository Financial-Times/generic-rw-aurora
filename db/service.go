--- conflicted
+++ resolved
@@ -14,21 +14,19 @@
 	log "github.com/sirupsen/logrus"
 )
 
-<<<<<<< HEAD
-const hashColumn = "hash"
-const conflictLogMessage = "conflict detected in writing document"
-
-const Created = true
-const Updated = false
-
-const contextLog = "contextLog"
-
-var errDataNotAffectedByOperation = errors.New("data is not affected by the operation")
-=======
 const (
 	testSql = "SELECT COUNT(*) FROM goose_db_version"
 )
->>>>>>> c058c1ab
+
+const hashColumn = "hash"
+const conflictLogMessage = "conflict detected in writing document"
+
+const Created = true
+const Updated = false
+
+const contextLog = "contextLog"
+
+var errDataNotAffectedByOperation = errors.New("data is not affected by the operation")
 
 type RWMonitor interface {
 	Ping() (string, error)
