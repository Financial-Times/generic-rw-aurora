--- conflicted
+++ resolved
@@ -48,15 +48,6 @@
 		`,
 		},
 		{2, "add-hash-annotations-tables",
-<<<<<<< HEAD
-		`alter table draft_annotations add column hash varchar(56) not null;
-
-		alter table published_annotations add column hash varchar(56) not null;
-		`,
-		`alter table draft_annotations drop column hash;
-
-		alter table published_annotations drop column hash;
-=======
 			`alter table draft_annotations add column hash varchar(56) not null;
 
 			alter table published_annotations add column hash varchar(56) not null;
@@ -64,7 +55,6 @@
 			`alter table draft_annotations drop column hash;
 
 			alter table published_annotations drop column hash;
->>>>>>> c058c1ab
 		`,
 		},
 	}
