{
	"comment": "",
	"ignore": "test",
	"package": [
		{
			"checksumSHA1": "1Oc3/DfHZZ2pX+OA0cR6lCfxGSY=",
			"path": "github.com/Financial-Times/api-endpoint",
			"revision": "d9f326a291cc08362746471b16b3533472b1d4da",
			"revisionTime": "2017-06-12T09:59:45Z",
			"version": "0.0.2",
			"versionExact": "0.0.2"
		},
		{
			"checksumSHA1": "fNgRM8ZlaDzdvSpuhSdGxEOrWi4=",
			"path": "github.com/Financial-Times/go-fthealth/v1_1",
			"revision": "e7ccca038327a0091303a52445ec1f0fb66cb97b",
			"revisionTime": "2017-05-25T09:50:41Z",
			"version": "0.3.0",
			"versionExact": "0.3.0"
		},
		{
			"checksumSHA1": "dqF1g4reeLPNN10qTXgDJj3fHm4=",
			"path": "github.com/Financial-Times/http-handlers-go/httphandlers",
			"revision": "229ac16f1d9ec9bca485d2dafb9ec14dc7e9ba24",
			"revisionTime": "2017-08-09T12:10:07Z",
			"version": "0.1.1",
			"versionExact": "0.1.1"
		},
		{
			"checksumSHA1": "fqpohN7Qp2qj7TLMbUxh/cK4oH0=",
			"path": "github.com/Financial-Times/service-status-go/buildinfo",
			"revision": "3f5199736a3d7ae52394c63aac36834786825e21",
			"revisionTime": "2016-03-23T11:15:42Z"
		},
		{
			"checksumSHA1": "2rGNLXdRC3qr5n5ll7BpYt8HCK8=",
			"path": "github.com/Financial-Times/service-status-go/gtg",
			"revision": "3f5199736a3d7ae52394c63aac36834786825e21",
			"revisionTime": "2016-03-23T11:15:42Z"
		},
		{
			"checksumSHA1": "973POGyMCoyaKQuIYX2f7EKFwlQ=",
			"path": "github.com/Financial-Times/service-status-go/httphandlers",
			"revision": "3f5199736a3d7ae52394c63aac36834786825e21",
			"revisionTime": "2016-03-23T11:15:42Z",
			"version": "0.1.0",
			"versionExact": "0.1.0"
		},
		{
			"checksumSHA1": "+sjiZBzrsk91W1A3Md1azCkZadg=",
			"path": "github.com/Financial-Times/transactionid-utils-go",
			"revision": "df2f00c734957c9dd651ce23ab0e0902504c7636",
			"revisionTime": "2017-03-28T16:39:54Z"
		},
		{
			"checksumSHA1": "mrz/kicZiUaHxkyfvC/DyQcr8Do=",
			"path": "github.com/davecgh/go-spew/spew",
			"revision": "ecdeabc65495df2dec95d7c4a4c3e021903035e5",
			"revisionTime": "2017-10-02T20:02:53Z"
		},
		{
			"checksumSHA1": "Y/t3trtei7dkADWEVv8WiPuYv60=",
			"path": "github.com/go-ini/ini",
			"revision": "f280b3ba517bf5fc98922624f21fb0e7a92adaec",
			"revisionTime": "2017-10-26T18:46:43Z"
		},
		{
			"checksumSHA1": "xmTgJXWHguGKHPuZE50FIbs88L0=",
			"path": "github.com/go-sql-driver/mysql",
			"revision": "a0583e0143b1624142adab07e0e97fe106d99561",
			"revisionTime": "2016-12-01T11:50:36Z",
			"version": "v1.3",
			"versionExact": "v1.3"
		},
		{
			"checksumSHA1": "tUGxc7rfX0cmhOOUDhMuAZ9rWsA=",
			"path": "github.com/hashicorp/go-version",
			"revision": "fc61389e27c71d120f87031ca8c88a3428f372dd",
			"revisionTime": "2017-09-14T15:41:28Z"
		},
		{
			"checksumSHA1": "RLIGGUOFs/sfj31CVpUzkSozfcU=",
			"path": "github.com/husobee/vestigo",
			"revision": "8ad6f810576cc32c82c6e59d46003cd011b331a0",
			"revisionTime": "2017-05-09T22:04:40Z",
			"version": "v1.0.2",
			"versionExact": "v1.0.2"
		},
		{
			"checksumSHA1": "X9LZfW+x2udalPpPt2G7CDgUJ8Q=",
			"path": "github.com/jawher/mow.cli",
			"revision": "89bd73e5017374498afb615659500c3559ff42b3",
			"revisionTime": "2017-09-24T10:56:05Z",
			"version": "v1.0.2",
			"versionExact": "v1.0.2"
		},
		{
			"checksumSHA1": "0ZrwvB6KoGPj2PoDNSEJwxQ6Mog=",
			"path": "github.com/jmespath/go-jmespath",
			"revision": "bd40a432e4c76585ef6b72d3fd96fb9b6dc7b68d",
			"revisionTime": "2016-08-03T19:07:31Z"
		},
		{
			"checksumSHA1": "Bu1XcIEmAOFd9VmOl/B97+Aqreo=",
			"path": "github.com/khatton-ft/goose",
			"revision": "08a602e0dbc6616006cb3408dca15d0bd7cb08c2",
			"revisionTime": "2017-10-27T12:24:14Z"
		},
		{
<<<<<<< HEAD
			"checksumSHA1": "LuFv4/jlrmFNnDb/5SCSEPAM9vU=",
=======
			"checksumSHA1": "boXXAylima6UWDPCp0u6ogxJgK8=",
			"path": "github.com/mohae/utilitybelt/deepcopy",
			"revision": "d4f15c760e5a10346e7a4f25537ae32d3c839d83",
			"revisionTime": "2016-08-29T23:43:22Z"
		},
		{
			"checksumSHA1": "03kQ6lt09RtUAlmqcOybBYIQHco=",
			"path": "github.com/oliveagle/jsonpath",
			"revision": "46b039cf586ce41b6ef05286230e38b648bbffe2",
			"revisionTime": "2016-05-06T05:13:32Z"
		},
		{
			"checksumSHA1": "R3yk3OJzuq4MVfVGX5AhkkYv1ko=",
>>>>>>> 8e0aa771
			"path": "github.com/pmezard/go-difflib/difflib",
			"revision": "792786c7400a136282c1664665ae0a8db921c6c2",
			"revisionTime": "2016-01-10T10:55:54Z"
		},
		{
			"checksumSHA1": "KAzbLjI9MzW2tjfcAsK75lVRp6I=",
			"path": "github.com/rcrowley/go-metrics",
			"revision": "1f30fe9094a513ce4c700b9a54458bbb0c96996c",
			"revisionTime": "2016-11-28T21:05:44Z"
		},
		{
			"checksumSHA1": "zmC8/3V4ls53DJlNTKDZwPSC/dA=",
			"path": "github.com/satori/go.uuid",
			"revision": "5bf94b69c6b68ee1b541973bb8e1144db23a194b",
			"revisionTime": "2017-03-21T23:07:31Z"
		},
		{
			"checksumSHA1": "5+eS1Ticg5wkpsdNoPiST3OQcIg=",
			"path": "github.com/sirupsen/logrus",
			"revision": "f006c2ac4710855cf0f916dd6b77acf6b048dc6e",
			"revisionTime": "2017-08-15T20:20:55Z",
			"version": "v1.0.3",
			"versionExact": "v1.0.3"
		},
		{
			"checksumSHA1": "K0crHygPTP42i1nLKWphSlvOQJw=",
			"path": "github.com/stretchr/objx",
			"revision": "1a9d0bb9f541897e62256577b352fdbc1fb4fd94",
			"revisionTime": "2015-09-28T12:21:52Z"
		},
		{
			"checksumSHA1": "q1qqfgDOGwfEuMlbHWNjYf09ACM=",
			"path": "github.com/stretchr/testify/assert",
			"revision": "69483b4bd14f5845b5a1e55bca19e954e827f1d0",
			"revisionTime": "2016-09-25T01:54:16Z",
			"version": "v1.1.4",
			"versionExact": "v1.1.4"
		},
		{
			"checksumSHA1": "Je6cJkYWj2SoaHDMGpE00BGi9sw=",
			"path": "github.com/stretchr/testify/mock",
			"revision": "69483b4bd14f5845b5a1e55bca19e954e827f1d0",
			"revisionTime": "2016-09-25T01:54:16Z",
			"version": "v1.1.4",
			"versionExact": "v1.1.4"
		},
		{
			"checksumSHA1": "P9FJpir2c4G5PA46qEkaWy3l60U=",
			"path": "github.com/stretchr/testify/require",
			"revision": "69483b4bd14f5845b5a1e55bca19e954e827f1d0",
			"revisionTime": "2016-09-25T01:54:16Z",
			"version": "v1.1.4",
			"versionExact": "v1.1.4"
		},
		{
			"checksumSHA1": "wE2g522VLUmwlEnTBtUSZhY6ex4=",
			"path": "github.com/stretchr/testify/suite",
			"revision": "69483b4bd14f5845b5a1e55bca19e954e827f1d0",
			"revisionTime": "2016-09-25T01:54:16Z",
			"version": "v1.1.4",
			"versionExact": "v1.1.4"
		},
		{
			"checksumSHA1": "nqWNlnMmVpt628zzvyo6Yv2CX5Q=",
			"path": "golang.org/x/crypto/ssh/terminal",
			"revision": "2509b142fb2b797aa7587dad548f113b2c0f20ce",
			"revisionTime": "2017-10-23T14:45:55Z"
		},
		{
			"checksumSHA1": "GtamqiJoL7PGHsN454AoffBFMa8=",
			"path": "golang.org/x/net/context",
			"revision": "4b14673ba32bee7f5ac0f990a48f033919fd418b",
			"revisionTime": "2017-09-15T10:16:46Z"
		},
		{
			"checksumSHA1": "+P2NKUGoJN5BW2/0F4PRciY3reU=",
			"path": "golang.org/x/sys/unix",
			"revision": "3e3646d2c706c21b222a5dbcaa6db12b3e0cc765",
			"revisionTime": "2017-10-26T00:04:09Z"
		},
		{
			"checksumSHA1": "8BcMOi8XTSigDtV2npDc8vMrS60=",
			"path": "golang.org/x/sys/windows",
			"revision": "3e3646d2c706c21b222a5dbcaa6db12b3e0cc765",
			"revisionTime": "2017-10-26T00:04:09Z"
		},
		{
			"checksumSHA1": "RDJpJQwkF012L6m/2BJizyOksNw=",
			"path": "gopkg.in/yaml.v2",
			"revision": "eb3733d160e74a9c7e442f435eb3bea458e1d19f",
			"revisionTime": "2017-08-12T16:00:11Z"
		}
	],
	"rootPath": "github.com/Financial-Times/generic-rw-aurora"
}<|MERGE_RESOLUTION|>--- conflicted
+++ resolved
@@ -107,9 +107,6 @@
 			"revisionTime": "2017-10-27T12:24:14Z"
 		},
 		{
-<<<<<<< HEAD
-			"checksumSHA1": "LuFv4/jlrmFNnDb/5SCSEPAM9vU=",
-=======
 			"checksumSHA1": "boXXAylima6UWDPCp0u6ogxJgK8=",
 			"path": "github.com/mohae/utilitybelt/deepcopy",
 			"revision": "d4f15c760e5a10346e7a4f25537ae32d3c839d83",
@@ -123,7 +120,6 @@
 		},
 		{
 			"checksumSHA1": "R3yk3OJzuq4MVfVGX5AhkkYv1ko=",
->>>>>>> 8e0aa771
 			"path": "github.com/pmezard/go-difflib/difflib",
 			"revision": "792786c7400a136282c1664665ae0a8db921c6c2",
 			"revisionTime": "2016-01-10T10:55:54Z"
