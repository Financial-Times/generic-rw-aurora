--- conflicted
+++ resolved
@@ -16,10 +16,6 @@
       last_modified: "@.timestamp"
       publish_ref: "@.publishRef"
       body: "$"
-<<<<<<< HEAD
-    primaryKey: uuid
-    hasConflictDetection: false
-=======
       hash: "@.hash"
     primaryKey: uuid
->>>>>>> c058c1ab
+    hasConflictDetection: false